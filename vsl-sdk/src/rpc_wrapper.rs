use std::collections::HashMap;
use std::num::ParseIntError;
use std::str::FromStr;

use alloy::consensus::Signed;
use alloy::hex::{FromHex as _, FromHexError};
use alloy::signers::Error as SignError;
use alloy::signers::k256::SecretKey;
use alloy::signers::local::PrivateKeySigner;
use jsonrpsee::core::client::{ClientT, Error as RpcError, Subscription, SubscriptionClientT};
use jsonrpsee::rpc_params;
use jsonrpsee::ws_client::WsClient;

use crate::helpers::IntoSigned;
use crate::rpc_messages::{
<<<<<<< HEAD
    AccountData, AccountStateHash, CreateAssetMessage, CreateAssetResult, IdentifiableClaim as _,
    PayMessage, SetStateMessage, SettleClaimMessage, SettledClaimData, SettledVerifiedClaim,
    SubmittedClaim, SubmittedClaimData, Timestamped, TransferAssetMessage,
};
use crate::{Address, B256, ParseAmountError, Timestamp};
=======
    AccountStateHash, CreateAssetMessage, CreateAssetResult, IdentifiableClaim as _, PayMessage,
    SetStateMessage, SettleClaimMessage, SettledClaimData, SettledVerifiedClaim, SubmittedClaim,
    SubmittedClaimData, Timestamped, TransferAssetMessage,
};
use crate::{Address, ParseAmountError, Timestamp, B256};
>>>>>>> 1706741d
use crate::{Amount, AssetId};

/// Metadata about an asset
pub struct AssetData {
    /// The address of the account creating the asset
    pub account_id: Address,
    /// The nonce of the account creating the asset
    pub nonce: u64,
    /// Ticker symbol to be used for the new asset
    pub ticker_symbol: String,
    /// Number of decimals
    pub decimals: u8,
    /// The amount used to initialize the asset
    pub total_supply: Amount,
}

impl TryFrom<CreateAssetMessage> for AssetData {
    type Error = RpcWrapperError;

    fn try_from(create_asset_message: CreateAssetMessage) -> Result<Self, Self::Error> {
        let CreateAssetMessage {
            account_id,
            nonce,
            ticker_symbol,
            decimals,
            total_supply,
        } = create_asset_message;
        let account_id = account_id.address;
        let Ok(nonce) = u64::from_str_radix(&nonce, 10) else {
            return Err(RpcWrapperError::ParseError(
                "Cannot parse nonce".to_string(),
            ));
        };
        let total_supply = Amount::from_hex_str(&total_supply)?;
        Ok(Self {
            account_id,
            nonce,
            ticker_symbol,
            decimals,
            total_supply,
        })
    }
}

impl TryInto<CreateAssetMessage> for AssetData {
    type Error = RpcWrapperError;

    fn try_into(self) -> Result<CreateAssetMessage, Self::Error> {
        Ok(CreateAssetMessage {
            account_id: self.account_id.clone().into(),
            nonce: self.nonce.to_string(),
            ticker_symbol: self.ticker_symbol,
            decimals: self.decimals,
            total_supply: self.total_supply.to_hex_str(),
<<<<<<< HEAD
        })
    }
}

pub struct AccountMetaData {
    pub nonce: u64,
    pub balance: Amount,
    pub asset_balances: HashMap<AssetId, Amount>,
    pub state: Option<AccountStateHash>,
}

impl TryFrom<AccountData> for AccountMetaData {
    type Error = RpcWrapperError;

    fn try_from(value: AccountData) -> Result<Self, Self::Error> {
        let AccountData {
            nonce,
            balance,
            asset_balances,
            state,
        } = value;
        let balance = Amount::from_hex_str(&balance)?;
        let asset_balances: HashMap<AssetId, Amount> = { try_from_asset_balances(asset_balances)? };
        let state = match state {
            None => None,
            Some(state) => Some(AccountStateHash::from_str(&state)?),
        };
        Ok(AccountMetaData {
            nonce,
            balance,
            asset_balances,
            state,
=======
>>>>>>> 1706741d
        })
    }
}

fn try_from_asset_balances(
    asset_balances: HashMap<String, String>,
) -> Result<HashMap<AssetId, Amount>, RpcWrapperError> {
    let mut balances = HashMap::with_capacity(asset_balances.len());
    for (id, balance) in asset_balances {
        let id = AssetId::from_str(&id)?;
        let balance = Amount::from_hex_str(&balance)?;
        balances.insert(id, balance);
    }
    Ok(balances)
}

#[derive(Debug)]
pub enum RpcWrapperError {
    RpcError(RpcError),
    FromHexError(FromHexError),
    SignError(SignError),
    AmountError(ParseAmountError),
    AssetError(bcs::Error),
    ParseError(String),
    NonExistentAsset,
}

impl From<RpcError> for RpcWrapperError {
    fn from(value: RpcError) -> Self {
        Self::RpcError(value)
    }
}

impl From<FromHexError> for RpcWrapperError {
    fn from(value: FromHexError) -> Self {
        Self::FromHexError(value)
    }
}

impl From<SignError> for RpcWrapperError {
    fn from(value: SignError) -> Self {
        Self::SignError(value)
    }
}

impl From<bcs::Error> for RpcWrapperError {
    fn from(value: bcs::Error) -> Self {
        Self::AssetError(value)
    }
}

impl From<ParseAmountError> for RpcWrapperError {
    fn from(value: ParseAmountError) -> Self {
        Self::AmountError(value)
    }
}

<<<<<<< HEAD
impl From<ParseIntError> for RpcWrapperError {
    fn from(value: ParseIntError) -> Self {
        Self::ParseError(value.to_string())
    }
}

=======
>>>>>>> 1706741d
pub type RpcWrapperResult<T> = Result<T, RpcWrapperError>;

pub struct RpcWrapper<T> {
    key: PrivateKeySigner,
    address: Address,
    nonce: u64,
    rpc_client: T,
}

impl<T> RpcWrapper<T>
where
    T: ClientT + Clone,
{
    pub async fn from_signer(
        signer: PrivateKeySigner,
        nonce: Option<u64>,
        rpc_client: &T,
    ) -> RpcWrapperResult<Self> {
        let nonce = nonce.unwrap_or(get_account_nonce(rpc_client, &signer.address()).await?);
        Ok(Self {
            address: signer.address(),
            key: signer,
            nonce,
            rpc_client: rpc_client.clone(),
        })
    }

    pub async fn from_private_key_str(
        private_key_str: &str,
        nonce: Option<u64>,
        rpc_client: &T,
    ) -> RpcWrapperResult<Self> {
        let bytes = <[u8; 32]>::from_hex(private_key_str).expect("Could not extract private key");
        Self::from_private_key_bytes(bytes, nonce, rpc_client).await
    }

    pub async fn from_private_key_bytes(
        bytes: [u8; 32],
        nonce: Option<u64>,
        rpc_client: &T,
    ) -> RpcWrapperResult<Self> {
        let secret_key = SecretKey::from_bytes(&bytes.into()).expect("could not parse private key");
        Self::from_secret_key(secret_key, nonce, rpc_client).await
    }

    pub async fn from_secret_key(
        secret_key: SecretKey,
        nonce: Option<u64>,
        rpc_client: &T,
    ) -> RpcWrapperResult<Self> {
        let signer = PrivateKeySigner::from(secret_key);
        Self::from_signer(signer, nonce, rpc_client).await
    }

    pub fn inc_nonce(&mut self) {
        self.nonce += 1;
    }

    pub fn nonce(&self) -> u64 {
        self.nonce
    }

    pub fn address(&self) -> &Address {
        &self.address
    }

    pub fn rpc_client(&self) -> &T {
        &self.rpc_client
    }

    pub fn sign<Signable: IntoSigned>(
        &self,
        message: Signable,
    ) -> alloy::signers::Result<Signed<Signable>> {
        message.into_signed(&self.key)
    }

    pub fn claim_id(&self, claim: &str) -> B256 {
        SubmittedClaim::claim_id_hash(&self.address.to_string(), &self.nonce.to_string(), claim)
    }

    pub async fn submit_claim(
        &mut self,
        // the claim to be verified
        claim: String,
        // the claim type
        claim_type: String,
        // the proof of the claim
        proof: String,
        // the list of verifiers to receive this claim
        to: Vec<&Address>,
        // the minimum quorum of signatures
        quorum: u16,
        // the time after which the claim is dropped if not enough verifications are received
        expires: Timestamp,
        // the total fee for verification and claim validation
        fee: Amount,
    ) -> RpcWrapperResult<B256> {
        let submitted_claim = SubmittedClaim {
            claim,
            claim_type,
            proof,
            nonce: self.nonce().to_string(),
            to: to.iter().map(|addr| (*addr).clone().into()).collect(),
            quorum,
            from: self.address().clone().into(),
            expires,
            fee: fee.to_hex_str(),
        };
        let claim = self.sign(submitted_claim)?;
        let response: String = self
            .rpc_client
            .request("vsl_submitClaim", rpc_params![claim])
            .await?;
        self.inc_nonce();
        Ok(B256::from_str(&response)?)
    }

    pub async fn settle_claim(
        &mut self,
        // The id of the claim for which claim settlement is requested
        claim_id: &B256,
    ) -> RpcWrapperResult<()> {
        let settle_claim_message = SettleClaimMessage {
            from: self.address.into(),
            nonce: self.nonce().to_string(),
            target_claim_id: claim_id.to_string(),
        };
        let claim = self.sign(settle_claim_message)?;
        let _: String = self
            .rpc_client
            .request("vsl_settleClaim", rpc_params![claim])
            .await?;
        self.inc_nonce();
        Ok(())
    }

    /// Submits a VSL payment from one account to another.
    ///
    /// - The `amount` will be transfered from current object to `to`.
    /// - The validation fee will also be deducted from the sender's account.
    /// - A [SettledVerifiedClaim] will be recorded containing the json-serialized [PayMessage] as its claim
    ///
    /// - Input:
    ///   * `to`     - address of the account receiving the payment
    ///   * `amount` - amount to be transfered
    ///
    /// - Returns: the settled payment claim ID
    ///
    /// Will fail if:
    ///
    /// - sender balance cannot cover the specified `amount` and the validation fee
    pub async fn pay(&mut self, to: &Address, amount: &Amount) -> RpcWrapperResult<B256> {
        let pay_message = PayMessage {
            from: self.address().clone().into(),
            nonce: self.nonce().to_string(),
<<<<<<< HEAD
            to: to.clone().into(),
=======
            to: to.to_string(),
>>>>>>> 1706741d
            amount: amount.to_hex_str(),
        };
        let signed_claim = self.sign(pay_message)?;
        let response: String = self
            .rpc_client
            .request("vsl_pay", rpc_params![signed_claim])
            .await?;
        self.inc_nonce();
        Ok(B256::from_str(&response)?)
    }

    /// Creates a new asset on the network.
    ///
    /// - A [SettledVerifiedClaim] will be recorded containing the json-serialized [CreateAssetMessage] as its claim
    ///
    /// - Input:
    ///   *
    /// - Returns: the asset ID of the newly created asset.
    ///
    /// Will fail if:
    ///
    /// - sender balance cannot cover validation fee
    /// - `total` uses more decimals than allowed by `decimals`
    pub async fn create_asset(
        &mut self,
        ticker_symbol: &str,
        decimals: u8,
        total_supply: &Amount,
    ) -> RpcWrapperResult<(AssetId, B256)> {
        let create_asset_message =
            self.create_asset_message(ticker_symbol, decimals, total_supply)?;
        let signed_claim = self.sign(create_asset_message)?;
        let response: CreateAssetResult = self
            .rpc_client
            .request("vsl_createAsset", rpc_params![signed_claim])
            .await?;
        self.inc_nonce();
        Ok((
            AssetId::from_str(&response.asset_id)?,
            B256::from_str(&response.claim_id)?,
        ))
    }

    pub fn create_asset_message(
        &mut self,
        ticker_symbol: &str,
        decimals: u8,
        total_supply: &Amount,
    ) -> RpcWrapperResult<CreateAssetMessage> {
        AssetData {
            account_id: self.address,
            nonce: self.nonce,
            ticker_symbol: ticker_symbol.to_string(),
            decimals,
            total_supply: *total_supply,
        }
        .try_into()
    }

    /// Transfers a specific asset from one account to another.
    ///
    /// - A [SettledVerifiedClaim] will be recorded containing the json-serialized [TransferAssetMessage] as its claim
    ///
    /// - Input:
    ///   * `asset_id`  - the id of the asset
    ///   * `to`     - address of the account receiving the asset
    ///   * `amount` - amount (of asset) to be transfered
    ///
    /// - Returns: the settled payment claim ID
    ///
    /// Will fail if:
    ///
    /// - sender balance cannot cover validation fee
    /// - sender asset balance cannot cover `amount`
    /// - `amount` uses more decimals than allowed by the asset metadata
    pub async fn transfer_asset(
        &mut self,
        asset_id: &AssetId,
        to: &Address,
        amount: &Amount,
    ) -> RpcWrapperResult<B256> {
<<<<<<< HEAD
        let transfer_asset_message = self.transfer_asset_message(asset_id, to, amount)?;
=======
        let transfer_asset_message =
            self.transfer_asset_message(asset_id, to, amount)?;
>>>>>>> 1706741d
        let signed_claim = self.sign(transfer_asset_message)?;
        let response: String = self
            .rpc_client
            .request("vsl_transferAsset", rpc_params![signed_claim])
            .await?;
        self.inc_nonce();
        Ok(B256::from_str(&response)?)
    }

    pub fn transfer_asset_message(
        &self,
        asset_id: &AssetId,
        to: &Address,
        amount: &Amount,
    ) -> RpcWrapperResult<TransferAssetMessage> {
        Ok(TransferAssetMessage {
            from: self.address().clone().into(),
            nonce: self.nonce().to_string(),
<<<<<<< HEAD
            to: to.clone().into(),
=======
            to: to.to_string(),
>>>>>>> 1706741d
            amount: amount.to_hex_str(),
            asset_id: asset_id.to_string(),
        })
    }

    /// Sets the account's current state.
    ///
    /// - Input:
    ///   * state - a 256-bit hash
    /// - Returns: a settled claim ID for the set state transaction.
    ///
    /// Will fail if:
    ///
    /// - sender balance cannot cover validation fee    
    pub async fn set_account_state(&mut self, state: &AccountStateHash) -> RpcWrapperResult<B256> {
        let set_state_message = SetStateMessage {
            from: self.address().clone().into(),
            nonce: self.nonce().to_string(),
            state: state.to_string(),
        };
        let signed_claim = self.sign(set_state_message)?;
        let response: String = self
            .rpc_client
            .request("vsl_setAccountState", rpc_params![signed_claim])
            .await?;
        self.inc_nonce();
        Ok(B256::from_str(&response)?)
    }

    /// Retrieves a settled claim by its unique claim ID.
    ///
    /// - Input: a claim ID, which is the Keccak256 hash of the claim creator, creation nonce, and claim string.
    /// - Returns: the timestamped and signed [SettledVerifiedClaim] claim corresponding to the given claim ID.
    ///
    /// Will fail if:
    ///
    /// - claim is not found among the settled claims
    pub async fn get_settled_claim_by_id(
        &self,
        // the Keccak256 hash of the claim creator, creation nonce, and claim string.
        claim_id: &B256,
    ) -> RpcWrapperResult<Timestamped<Signed<SettledVerifiedClaim>>> {
        get_settled_claim_by_id(&self.rpc_client, claim_id).await
    }

    /// Retrieves a submitted claim by its unique claim ID.
    ///
    /// - Input: a claim ID, which is the Keccak256 hash of the claim creator, creation nonce, and claim string.
    /// - Returns: the timestamped and signed [SubmittedClaim] claim corresponding to the given claim ID.
    ///
    /// Will fail if:
    ///
    /// - claim is not found among the submitted claims
    pub async fn get_submitted_claim_by_id(
        &self,
        // the Keccak256 hash of the claim creator, creation nonce, and claim string.
        claim_id: &B256,
    ) -> RpcWrapperResult<Timestamped<Signed<SubmittedClaim>>> {
        get_submitted_claim_by_id(&self.rpc_client, claim_id).await
    }

    /// Retrieves the claim data contained in the submitted claim with the given ID.
    ///
    /// - Input: a claim ID, which is the Keccak256 hash of the claim creator, creation nonce, and claim string.
    /// - Returns: the contents of the `claim` field from the corresponding [SubmittedClaim].
    ///
    /// Will fail if:
    ///
    /// - no claim with given ID is not found among the submitted claims
    pub async fn get_claim_data_by_id(
        &self,
        // the Keccak256 hash of the claim creator, creation nonce, and claim string.
        claim_id: &B256,
    ) -> RpcWrapperResult<String> {
        get_claim_data_by_id(self.rpc_client(), claim_id).await
    }

    /// Retrieves the proof contained in the submitted claim with the given ID.
    ///
    /// - Input: a claim ID, which is the Keccak256 hash of the claim creator, creation nonce, and claim string.
    /// - Returns: the contents of the `proof` field from the corresponding [SubmittedClaim].
    ///
    /// Will fail if:
    ///
    /// - no claim with given ID is not found among the submitted claims
    pub async fn get_proof_by_id(
        &self,
        // the Keccak256 hash of the claim creator, creation nonce, and claim string.
        claim_id: &B256,
    ) -> RpcWrapperResult<String> {
        get_proof_by_id(self.rpc_client(), claim_id).await
    }

    /// Retrieves the native token balance of the wrapped account.
    pub async fn get_balance(&self) -> RpcWrapperResult<Amount> {
        get_balance(self.rpc_client(), self.address()).await
    }

    /// Retrieves the balance of a specific asset held by the wrapped account.
    ///
    /// - Input: the asset ID to query.
    /// - Returns: the asset balance
    pub async fn get_asset_balance(&self, asset_id: &AssetId) -> RpcWrapperResult<Amount> {
        get_asset_balance(self.rpc_client(), self.address(), asset_id).await
    }

    /// Retrieves the balances of all assets held by the wrapped account.
    ///
    /// - Returns: a map of asset IDs to balances
    pub async fn get_asset_balances(&self) -> RpcWrapperResult<HashMap<AssetId, Amount>> {
        get_asset_balances(self.rpc_client(), self.address()).await
    }

    /// Retrieves information about the current account.
    ///
    /// - Returns: An [AccountData] structure with information about the account.
    pub async fn get_account(&self) -> RpcWrapperResult<AccountMetaData> {
        get_account(self.rpc_client(), &self.address).await
    }

    /// Retrieves creation metadata for a given asset by its ID.
    ///
    /// - Input: the asset ID to query.
    /// - Returns: An [AssetData] containing information about the asset,
    ///   or `None` if no asset with that id was created.
    pub async fn get_asset_by_id(&self, asset_id: &AssetId) -> RpcWrapperResult<Option<AssetData>> {
        get_asset_by_id(self.rpc_client(), asset_id).await
    }

    /// Returns the wrapped account's current state, or `None` if unset.
    /// The state is a 256-bit hash
    pub async fn get_account_state(&self) -> RpcWrapperResult<Option<AccountStateHash>> {
        get_account_state(self.rpc_client(), self.address()).await
    }

    /// Yields (recent) settled claims metadata
    ///
    /// - Input: a [Timestamp] (`since`)
    /// - Returns: a list containing metadata for the most recent settled claims recorded since the given timestamp (limited at 64 entries).
    pub async fn list_settled_claims_metadata(
        &self,
        since: &Timestamp,
    ) -> RpcWrapperResult<Vec<Timestamped<SettledClaimData>>> {
        list_settled_claims_metadata(self.rpc_client(), since).await
    }

    /// Yields (recent) claim verification requests metadata
    ///
    /// - Input: a [Timestamp] (`since`)
    /// - Returns: a list containing metadata for the most recent submitted claims recorded since the given timestamp (limited at 64 entries).
    pub async fn list_submitted_claims_metadata(
        &self,
        since: &Timestamp,
    ) -> RpcWrapperResult<Vec<Timestamped<SubmittedClaimData>>> {
        list_submitted_claims_metadata(self.rpc_client(), since).await
    }

    /// Yields (recent) settled claims which were originally submitted for verification by the wrapped account.
    ///
    /// - Input: a [Timestamp] (`since`)
    /// - Returns: the list of timestamped and signed [SettledVerifiedClaim]s recorded since the given timestamp.
    pub async fn list_settled_claims_for_receiver(
        &self,
        since: &Timestamp,
    ) -> RpcWrapperResult<Vec<Timestamped<Signed<SettledVerifiedClaim>>>> {
        list_settled_claims_for_receiver(self.rpc_client(), Some(self.address()), since).await
    }

    /// Yields (recent) claim verification requests listing the wrapped account as a verifier.
    ///
    /// - Input: a [Timestamp] (`since`)
    /// - Returns: the list of timestamped and signed [SubmittedClaim]s recorded since the given timestamp.
    pub async fn list_submitted_claims_for_receiver(
        &self,
        since: &Timestamp,
    ) -> RpcWrapperResult<Vec<Timestamped<Signed<SubmittedClaim>>>> {
        list_submitted_claims_for_receiver(&self.rpc_client, &self.address, since).await
    }

    /// Yields (recent) claims settled by the wrapped account as a verifier.
    ///
    /// - Input: a [Timestamp] (`since`).
    /// - Returns: the list of timestamped and signed [SettledVerifiedClaim]s recorded since the given timestamp.
    pub async fn list_settled_claims_for_sender(
        &self,
        since: &Timestamp,
    ) -> RpcWrapperResult<Vec<Timestamped<Signed<SettledVerifiedClaim>>>> {
        list_settled_claims_for_sender(&self.rpc_client, &self.address, since).await
    }

    /// Yields (recent) claim verification requests from the wrapped account.
    ///
    /// - Input: a [Timestamp] (`since`)
    /// - Returns: the list of timestamped and signed [SubmittedClaim]s recorded since the given timestamp.
    pub async fn list_submitted_claims_for_sender(
        &self,
        since: &Timestamp,
    ) -> RpcWrapperResult<Vec<Timestamped<Signed<SubmittedClaim>>>> {
        list_submitted_claims_for_sender(&self.rpc_client, Some(&self.address), since).await
    }
}

/// Retrieves the claim data contained in the submitted claim with the given ID.
///
/// - Input: a claim ID, which is the Keccak256 hash of the claim creator, creation nonce, and claim string.
/// - Returns: the contents of the `claim` field from the corresponding [SubmittedClaim].
///
/// Will fail if:
///
/// - no claim with given ID is not found among the submitted claims
pub async fn get_claim_data_by_id<T: ClientT>(
    rpc_client: &T,
    // the Keccak256 hash of the claim creator, creation nonce, and claim string.
    claim_id: &B256,
) -> RpcWrapperResult<String> {
    let response = rpc_client
        .request("vsl_getClaimDataById", rpc_params![claim_id.to_string()])
        .await?;
    Ok(response)
}

/// Retrieves the proof contained in the submitted claim with the given ID.
///
/// - Input: a claim ID, which is the Keccak256 hash of the claim creator, creation nonce, and claim string.
/// - Returns: the contents of the `proof` field from the corresponding [SubmittedClaim].
///
/// Will fail if:
///
/// - no claim with given ID is not found among the submitted claims
pub async fn get_proof_by_id<T: ClientT>(
    rpc_client: &T,
    // the Keccak256 hash of the claim creator, creation nonce, and claim string.
    claim_id: &B256,
) -> RpcWrapperResult<String> {
    let response = rpc_client
        .request("vsl_getProofById", rpc_params![claim_id.to_string()])
        .await?;
    Ok(response)
}

/// Retrieves a submitted claim by its unique claim ID.
///
/// - Input: a claim ID, which is the Keccak256 hash of the claim creator, creation nonce, and claim string.
/// - Returns: the timestamped and signed [SubmittedClaim] claim corresponding to the given claim ID.
///
/// Will fail if:
///
/// - claim is not found among the submitted claims
pub async fn get_submitted_claim_by_id<T: ClientT>(
    rpc_client: &T,
    // the Keccak256 hash of the claim creator, creation nonce, and claim string.
    claim_id: &B256,
) -> RpcWrapperResult<Timestamped<Signed<SubmittedClaim>>> {
    let response = rpc_client
<<<<<<< HEAD
        .request(
            "vsl_getSubmittedClaimById",
            rpc_params![claim_id.to_string()],
        )
=======
        .request("vsl_getSubmittedClaimById", rpc_params![claim_id.to_string()])
>>>>>>> 1706741d
        .await?;
    Ok(response)
}

/// Retrieves a settled claim by its unique claim ID.
///
/// - Input: a claim ID, which is the Keccak256 hash of the claim creator, creation nonce, and claim string.
/// - Returns: the timestamped and signed [SettledVerifiedClaim] claim corresponding to the given claim ID.
///
/// Will fail if:
///
/// - claim is not found among the settled claims
pub async fn get_settled_claim_by_id<T: ClientT>(
    rpc_client: &T,
    // the Keccak256 hash of the claim creator, creation nonce, and claim string.
    claim_id: &B256,
) -> RpcWrapperResult<Timestamped<Signed<SettledVerifiedClaim>>> {
    let response = rpc_client
        .request("vsl_getSettledClaimById", rpc_params![claim_id.to_string()])
        .await?;
    Ok(response)
}

/// Yields (recent) settled claims metadata
///
/// - Input: a [Timestamp] (`since`)
/// - Returns: a list containing metadata for the most recent settled claims recorded since the given timestamp (limited at 64 entries).
pub async fn list_settled_claims_metadata<T: ClientT>(
    rpc_client: &T,
    since: &Timestamp,
) -> RpcWrapperResult<Vec<Timestamped<SettledClaimData>>> {
    let response = rpc_client
        .request("vsl_listSettledClaimsMetadata", rpc_params![since])
        .await?;
    Ok(response)
}

/// Yields (recent) claim verification requests metadata
///
/// - Input: a [Timestamp] (`since`)
/// - Returns: a list containing metadata for the most recent submitted claims recorded since the given timestamp (limited at 64 entries).
pub async fn list_submitted_claims_metadata<T: ClientT>(
    rpc_client: &T,
    since: &Timestamp,
) -> RpcWrapperResult<Vec<Timestamped<SubmittedClaimData>>> {
    let response = rpc_client
        .request("vsl_listSubmittedClaimsMetadata", rpc_params![since])
        .await?;
    Ok(response)
}

/// Yields (recent) settled claims for a receiver.
///
/// - Input: the address for which settled claims are tracked (use `None` for all claims).
/// - Input: a [Timestamp] (`since`)
/// - Returns: the list of most recent timestamped and signed [SettledVerifiedClaim]s recorded since the given timestamp (limited at 64 entries).
pub async fn list_settled_claims_for_receiver<T: ClientT>(
    rpc_client: &T,
    address: Option<&Address>,
    since: &Timestamp,
) -> RpcWrapperResult<Vec<Timestamped<Signed<SettledVerifiedClaim>>>> {
    let response = rpc_client
        .request(
            "vsl_listSettledClaimsForReceiver",
            rpc_params![address.map(|x| x.to_string()), since],
        )
        .await?;
    Ok(response)
}

/// Yields (recent) claim verification requests for a receiver.
///
/// - Input: the address for which claims requests are tracked.
/// - Input: a [Timestamp] (`since`)
/// - Returns: the list of most recent timestamped and signed [SubmittedClaim]s recorded since the given timestamp (limited at 64 entries).
pub async fn list_submitted_claims_for_receiver<T: ClientT>(
    rpc_client: &T,
    address: &Address,
    since: &Timestamp,
) -> RpcWrapperResult<Vec<Timestamped<Signed<SubmittedClaim>>>> {
    let response = rpc_client
        .request(
            "vsl_listSubmittedClaimsForReceiver",
            rpc_params![address.to_string(), since],
        )
        .await?;
    Ok(response)
}

/// Yields (recent) settled claims from an address.
///
/// - Input: the address that submitted the claims for settlement.
/// - Input: a [Timestamp] (`since`).
/// - Returns: the list of most recent timestamped and signed [SettledVerifiedClaim]s recorded since the given timestamp (limited at 64 entries).
pub async fn list_settled_claims_for_sender<T: ClientT>(
    rpc_client: &T,
    address: &Address,
    since: &Timestamp,
) -> RpcWrapperResult<Vec<Timestamped<Signed<SettledVerifiedClaim>>>> {
    let response = rpc_client
        .request(
            "vsl_listSettledClaimsForSender",
            rpc_params![address.to_string(), since],
        )
        .await?;
    Ok(response)
}

/// Yields (recent) claim verification requests from an address.
///
/// - Input: the address that submitted the claims for verification.
/// - Input: a [Timestamp] (`since`)
/// - Returns: the list of most recent timestamped and signed [SubmittedClaim]s recorded since the given timestamp (limited at 64 entries).
pub async fn list_submitted_claims_for_sender<T: ClientT>(
    rpc_client: &T,
    // the address that submitted the claims for verification.
    address: Option<&Address>,
    since: &Timestamp,
) -> RpcWrapperResult<Vec<Timestamped<Signed<SubmittedClaim>>>> {
    let response = rpc_client
        .request(
            "vsl_listSubmittedClaimsForSender",
            rpc_params![address.map(|x| x.to_string()), since],
        )
        .await?;
    Ok(response)
}

/// Retrieves the native token balance of a given account.
///
/// - Input: the account address to query.
/// - Returns: the balance
pub async fn get_balance<T: ClientT>(
    rpc_client: &T,
    address: &Address,
) -> RpcWrapperResult<Amount> {
    let response: String = rpc_client
        .request("vsl_getBalance", rpc_params![address.to_string()])
        .await?;
    Ok(Amount::from_hex_str(&response)?)
}

/// Retrieves the balance of a specific asset held by an account.
///
/// - Input: the account address.
/// - Input: the asset ID to query.
/// - Returns: the asset balance
pub async fn get_asset_balance<T: ClientT>(
    rpc_client: &T,
    account_id: &Address,
    asset_id: &AssetId,
) -> RpcWrapperResult<Amount> {
    let response: String = rpc_client
        .request(
            "vsl_getAssetBalance",
            rpc_params![account_id.to_string(), asset_id.to_string()],
        )
        .await?;
    Ok(Amount::from_hex_str(&response)?)
}

/// Retrieves the balances of all assets held by an account.
///
/// - Input: the account address to query.
/// - Returns: a map of asset IDs to balances
pub async fn get_asset_balances<T: ClientT>(
    rpc_client: &T,
    account_id: &Address,
) -> RpcWrapperResult<HashMap<AssetId, Amount>> {
    let response: HashMap<String, String> = rpc_client
        .request("vsl_getAssetBalances", rpc_params![account_id.to_string()])
        .await?;
<<<<<<< HEAD
    try_from_asset_balances(response)
=======
    let mut result = HashMap::with_capacity(response.len());
    for (asset_id, amount) in response {
        let asset_id = AssetId::from_str(&asset_id)?;
        result.insert(asset_id, Amount::from_hex_str(&amount)?);
    }
    Ok(result)
>>>>>>> 1706741d
}

/// Retrieves creation metadata for a given asset by its ID.
///
/// - Input: the asset ID to query.
/// - Returns: An [AssetData] containing information about the asset,
///   or `None` if no asset with that id was created.
pub async fn get_asset_by_id<T: ClientT>(
    rpc_client: &T,
    asset_id: &AssetId,
) -> RpcWrapperResult<Option<AssetData>> {
    let response: Option<CreateAssetMessage> = rpc_client
        .request("vsl_getAssetById", rpc_params![asset_id.to_string()])
        .await?;
    let Some(response) = response else {
        return Ok(None);
    };
    Ok(Some(AssetData::try_from(response)?))
}

/// Returns the account's current state, or `None` if unset.
/// The state is a 256-bit hash
pub async fn get_account_state<T: ClientT>(
    rpc_client: &T,
    account_id: &Address,
) -> RpcWrapperResult<Option<AccountStateHash>> {
    let response: Option<String> = rpc_client
        .request("vsl_getAccountState", rpc_params![account_id.to_string()])
        .await?;
    let Some(response) = response else {
        return Ok(None);
    };
    Ok(Some(AccountStateHash::from_str(&response)?))
}

/// Returns the account's current nonce
///
/// - Input: the account address
pub async fn get_account_nonce<T: ClientT>(
    rpc_client: &T,
    account_id: &Address,
) -> RpcWrapperResult<u64> {
    let response = rpc_client
        .request("vsl_getAccountNonce", rpc_params![account_id.to_string()])
        .await?;
    Ok(response)
}

/// Retrieves information about a specific account.
///
/// - Input: the (Ethereum-style) address of the account to query.
/// - Returns: An [AccountData] structure with information about the account.
///
/// Will fail if:
///
/// - `account_id` not valid
pub async fn get_account<T: ClientT>(
    rpc_client: &T,
    account_id: &Address,
) -> RpcWrapperResult<AccountMetaData> {
    let response: AccountData = rpc_client
        .request("vsl_getAccount", rpc_params![account_id.to_string()])
        .await?;
    AccountMetaData::try_from(response)
}

/// Checks if the server is up and ready.
///
/// - Returns: "ok" if the server is healthy.
pub async fn get_health<T: ClientT>(rpc_client: &T) -> RpcWrapperResult<()> {
    let response: String = rpc_client.request("vsl_getHealth", rpc_params!()).await?;
    assert_eq!("ok", response.to_lowercase());
    Ok(())
}

/// [Subscribe](https://geth.ethereum.org/docs/rpc/pubsub) to the claim verification requests metadata
///
/// - yields: a stream of timestamped [SubmittedClaimData]s
pub async fn subscribe_to_submitted_claims_metadata(
    ws_client: &WsClient,
) -> RpcWrapperResult<Subscription<Timestamped<SubmittedClaimData>>> {
    Ok(ws_client
        .subscribe(
            "vsl_subscribeToSubmittedClaimsMetadata",
            rpc_params![],
            "vsl_unsubscribeFromSubmittedClaimsMetadata",
        )
        .await?)
}

/// [Subscribe](https://geth.ethereum.org/docs/rpc/pubsub) to the settled claims metadata
///
/// - yields: a stream of timestamped [SettledClaimData]s
pub async fn subscribe_to_settled_claims_metadata(
    ws_client: &WsClient,
) -> RpcWrapperResult<Subscription<Timestamped<SettledClaimData>>> {
    Ok(ws_client
        .subscribe(
            "vsl_subscribeToSettledClaimsMetadata",
            rpc_params![],
            "vsl_unsubscribeFromSettledClaimsMetadata",
        )
        .await?)
}

/// [Subscribe](https://geth.ethereum.org/docs/rpc/pubsub) to the claim verification requests for a receiver
///
/// - input: the address for which claim requests are tracked
/// - yields: a stream of timestamped signed [SubmittedClaim]s for the given address
pub async fn subscribe_to_submitted_claims_for_receiver(
    ws_client: &WsClient,
    address: &Address,
) -> RpcWrapperResult<Subscription<Timestamped<Signed<SubmittedClaim>>>> {
    Ok(ws_client
        .subscribe(
            "vsl_subscribeToSubmittedClaimsForReceiver",
            rpc_params![address.to_string()],
            "vsl_unsubscribeFromSubmittedClaimsForReceiver",
        )
        .await?)
}

/// [Subscribe](https://geth.ethereum.org/docs/rpc/pubsub) to the settled claims for a receiver
///
/// - input: the address for which settled claims are tracked (use `None` for all claims)
/// - yields: a stream of timestamped signed [SettledVerifiedClaim]s for the given address
pub async fn subscribe_to_settled_claims_for_receiver(
    ws_client: &WsClient,
    address: Option<&Address>,
) -> RpcWrapperResult<Subscription<Timestamped<Signed<SettledVerifiedClaim>>>> {
    Ok(ws_client
        .subscribe(
            "vsl_subscribeToSettledClaimsForReceiver",
            rpc_params![address.map(|x| x.to_string())],
            "vsl_unsubscribeFromSettledClaimsForReceiver",
        )
        .await?)
}<|MERGE_RESOLUTION|>--- conflicted
+++ resolved
@@ -13,19 +13,11 @@
 
 use crate::helpers::IntoSigned;
 use crate::rpc_messages::{
-<<<<<<< HEAD
     AccountData, AccountStateHash, CreateAssetMessage, CreateAssetResult, IdentifiableClaim as _,
     PayMessage, SetStateMessage, SettleClaimMessage, SettledClaimData, SettledVerifiedClaim,
     SubmittedClaim, SubmittedClaimData, Timestamped, TransferAssetMessage,
 };
 use crate::{Address, B256, ParseAmountError, Timestamp};
-=======
-    AccountStateHash, CreateAssetMessage, CreateAssetResult, IdentifiableClaim as _, PayMessage,
-    SetStateMessage, SettleClaimMessage, SettledClaimData, SettledVerifiedClaim, SubmittedClaim,
-    SubmittedClaimData, Timestamped, TransferAssetMessage,
-};
-use crate::{Address, ParseAmountError, Timestamp, B256};
->>>>>>> 1706741d
 use crate::{Amount, AssetId};
 
 /// Metadata about an asset
@@ -80,7 +72,6 @@
             ticker_symbol: self.ticker_symbol,
             decimals: self.decimals,
             total_supply: self.total_supply.to_hex_str(),
-<<<<<<< HEAD
         })
     }
 }
@@ -113,8 +104,6 @@
             balance,
             asset_balances,
             state,
-=======
->>>>>>> 1706741d
         })
     }
 }
@@ -172,15 +161,12 @@
     }
 }
 
-<<<<<<< HEAD
 impl From<ParseIntError> for RpcWrapperError {
     fn from(value: ParseIntError) -> Self {
         Self::ParseError(value.to_string())
     }
 }
 
-=======
->>>>>>> 1706741d
 pub type RpcWrapperResult<T> = Result<T, RpcWrapperError>;
 
 pub struct RpcWrapper<T> {
@@ -337,11 +323,7 @@
         let pay_message = PayMessage {
             from: self.address().clone().into(),
             nonce: self.nonce().to_string(),
-<<<<<<< HEAD
             to: to.clone().into(),
-=======
-            to: to.to_string(),
->>>>>>> 1706741d
             amount: amount.to_hex_str(),
         };
         let signed_claim = self.sign(pay_message)?;
@@ -423,12 +405,8 @@
         to: &Address,
         amount: &Amount,
     ) -> RpcWrapperResult<B256> {
-<<<<<<< HEAD
-        let transfer_asset_message = self.transfer_asset_message(asset_id, to, amount)?;
-=======
         let transfer_asset_message =
             self.transfer_asset_message(asset_id, to, amount)?;
->>>>>>> 1706741d
         let signed_claim = self.sign(transfer_asset_message)?;
         let response: String = self
             .rpc_client
@@ -447,11 +425,7 @@
         Ok(TransferAssetMessage {
             from: self.address().clone().into(),
             nonce: self.nonce().to_string(),
-<<<<<<< HEAD
             to: to.clone().into(),
-=======
-            to: to.to_string(),
->>>>>>> 1706741d
             amount: amount.to_hex_str(),
             asset_id: asset_id.to_string(),
         })
@@ -465,7 +439,7 @@
     ///
     /// Will fail if:
     ///
-    /// - sender balance cannot cover validation fee    
+    /// - sender balance cannot cover validation fee
     pub async fn set_account_state(&mut self, state: &AccountStateHash) -> RpcWrapperResult<B256> {
         let set_state_message = SetStateMessage {
             from: self.address().clone().into(),
@@ -706,14 +680,10 @@
     claim_id: &B256,
 ) -> RpcWrapperResult<Timestamped<Signed<SubmittedClaim>>> {
     let response = rpc_client
-<<<<<<< HEAD
         .request(
             "vsl_getSubmittedClaimById",
             rpc_params![claim_id.to_string()],
         )
-=======
-        .request("vsl_getSubmittedClaimById", rpc_params![claim_id.to_string()])
->>>>>>> 1706741d
         .await?;
     Ok(response)
 }
@@ -886,16 +856,7 @@
     let response: HashMap<String, String> = rpc_client
         .request("vsl_getAssetBalances", rpc_params![account_id.to_string()])
         .await?;
-<<<<<<< HEAD
     try_from_asset_balances(response)
-=======
-    let mut result = HashMap::with_capacity(response.len());
-    for (asset_id, amount) in response {
-        let asset_id = AssetId::from_str(&asset_id)?;
-        result.insert(asset_id, Amount::from_hex_str(&amount)?);
-    }
-    Ok(result)
->>>>>>> 1706741d
 }
 
 /// Retrieves creation metadata for a given asset by its ID.
